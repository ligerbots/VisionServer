--- conflicted
+++ resolved
@@ -8,11 +8,6 @@
 import math
 
 from genericfinder import GenericFinder, main
-<<<<<<< HEAD
-=======
-
->>>>>>> c492b6be
-import hough_fit
 
 
 class GoalFinder2020(GenericFinder):
@@ -23,12 +18,7 @@
     TARGET_STRIP_LENGTH = 19.625    # inches
     TARGET_HEIGHT = 17.0            # inches@!
     TARGET_TOP_WIDTH = 39.25        # inches
-<<<<<<< HEAD
     TARGET_BOTTOM_WIDTH = TARGET_TOP_WIDTH - 2*TARGET_STRIP_LENGTH*math.cos(math.radians(60))
-=======
-    # TODO This is not right!!!
-    TARGET_BOTTOM_WIDTH = math.acos(TARGET_HEIGHT / TARGET_STRIP_LENGTH)
->>>>>>> c492b6be
 
     # [0, 0] is center of the quadrilateral drawn around the high goal target
     # [top_left, bottom_left, bottom_right, top_right]
@@ -49,20 +39,9 @@
         # pixel area of the bounding rectangle - just used to remove stupidly small regions
         self.contour_min_area = 80
 
-<<<<<<< HEAD
-
         # candidate cut thresholds
         self.min_dim_ratio = 1
         self.max_area_ratio = 0.25
-
-        # Allowed "error" in the perimeter when fitting using approxPolyDP (in quad_fit)
-        self.approx_polydp_error = 0.06     # TODO: experiment with this starting with very small and going larger
-
-        self.hull = None
-=======
->>>>>>> c492b6be
-        # ratio of height to width of one retroreflective strip
-        self.height_width_ratio = GoalFinder2020.TARGET_HEIGHT / GoalFinder2020.TARGET_TOP_WIDTH
 
         # camera mount angle (radians)
         # NOTE: not sure if this should be positive or negative
@@ -95,11 +74,7 @@
     def get_outer_corners(cnt):
         '''Return the outer four corners of a contour'''
 
-<<<<<<< HEAD
-        return sorted(cnt, key=lambda x: x[0][0])  # Sort by x value of cnr in increasing value
-=======
         return GenericFinder.sort_corners(cnt)  # Sort by x value of cnr in increasing value
->>>>>>> c492b6be
 
     def preallocate_arrays(self, shape):
         '''Pre-allocate work arrays to save time'''
@@ -156,8 +131,8 @@
             # need the corners in proper sorted order, and as floats
             self.outer_corners = GenericFinder.sort_corners(self.target_contour, target_center).astype(numpy.float)
 
-            print("Outside corners: ", self.outer_corners)
-            print("Real World target_coords: ", self.real_world_coordinates)
+            # print("Outside corners: ", self.outer_corners)
+            # print("Real World target_coords: ", self.real_world_coordinates)
 
             retval, rvec, tvec = cv2.solvePnP(self.real_world_coordinates, self.outer_corners,
                                               self.cameraMatrix, self.distortionMatrix)
@@ -174,30 +149,16 @@
 
         output_frame = input_frame.copy()
 
-<<<<<<< HEAD
         if self.top_contours:
             cv2.drawContours(output_frame, self.top_contours, -1, (0, 0, 255), 2)
 
         if self.target_contour is not None:
-            cv2.drawContours(output_frame, [self.target_contour], -1, (255, 0, 0), 2)
+            cv2.drawContours(output_frame, [self.target_contour.astype(int)], -1, (255, 0, 0), 1)
 
         if self.outer_corners is not None:
-            for i in range(len(self.outer_corners)):
-                cv2.circle(output_frame, (self.outer_corners[i][0], self.outer_corners[i][1]), 3, (255, 255, 255), -1, lineType=8, shift=0)
-=======
-        # if self.top_contours:
-        #     cv2.drawContours(output_frame, self.top_contours, -1, (0, 0, 255), 2)
-
-        for indx, cnr in enumerate(self.outer_corners):
-            cv2.circle(output_frame, tuple(cnr.astype(int)), 4, (0, 255, 0), -1, lineType=8, shift=0)
-            # cv2.putText(output_frame, str(indx), tuple(cnr.astype(int)), 0, .5, (255, 255, 255))
-
-        # for loc in self.target_locations:
-        #     cv2.drawMarker(output_frame, loc, (0, 255, 255), cv2.MARKER_TILTED_CROSS, 15, 3)
-
-        if self.target_contour is not None:
-            cv2.drawContours(output_frame, [self.target_contour.astype(int)], -1, (255, 0, 0), 1)
->>>>>>> c492b6be
+            for indx, cnr in enumerate(self.outer_corners):
+                cv2.circle(output_frame, tuple(cnr.astype(int)), 4, (0, 255, 0), -1, lineType=8, shift=0)
+                # cv2.putText(output_frame, str(indx), tuple(cnr.astype(int)), 0, .5, (255, 255, 255))
 
         return output_frame
 
@@ -207,7 +168,6 @@
         cand_width = candidate['widths'][0]
         cand_height = candidate['widths'][1]
 
-<<<<<<< HEAD
         cand_dim_ratio = cand_width / cand_height
         if cand_dim_ratio < self.min_dim_ratio:
             return None
@@ -215,20 +175,6 @@
         if cand_area_ratio > self.max_area_ratio:
             return None
 
-        # TODO: make addition cuts here
-        self.hull = cv2.convexHull(candidate['contour'])
-        #print("Hull fit: " + str(self.hull))
-        # self.outer_corners = self.get_outer_corners(self.hull)
-        # contour=numpy.array([[[pt[0],pt[1]]] for pt in self.outer_corners]);
-        # return(contour)
-        #contour = cv2.approxPolyDP(self.hull, 0.015 * cv2.arcLength(candidate['contour'], True), True)
-        #contour = self.quad_fit(self.hull, self.approx_polydp_error)
-
-        #print('found', len(contour), 'sides')
-        #if len(contour) >= 4 or len(contour) <= 8:
-        #    return contour
-        return self.hull
-=======
         hull = cv2.convexHull(candidate['contour'])
         contour = self.quad_fit(hull)
 
@@ -236,7 +182,6 @@
             return contour
 
         return None
->>>>>>> c492b6be
 
     def compute_output_values(self, rvec, tvec):
         '''Compute the necessary output distance and angles'''
