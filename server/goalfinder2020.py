#!/usr/bin/env python3

# Vision finder to find the retro-reflective target around the goal

import cv2
import numpy
import json
import math

<<<<<<< HEAD
import polygon_fit
import hough_fit
from codetimer import CodeTimer
=======
from genericfinder import GenericFinder, main
>>>>>>> 02d62e2d


class GoalFinder2020(GenericFinder):
    '''Find high goal target for Infinite Recharge 2020'''

    # real world dimensions of the goal target
    # These are the full dimensions around both strips
    TARGET_STRIP_LENGTH = 19.625    # inches
    TARGET_HEIGHT = 17.0            # inches
    TARGET_TOP_WIDTH = 39.25        # inches
    TARGET_BOTTOM_WIDTH = math.acos(TARGET_HEIGHT / TARGET_STRIP_LENGTH)

    # [0, 0] is center of the quadrilateral drawn around the high goal target
    # [top_left, bottom_left, bottom_right, top_right]
    real_world_coordinates = [
        [-TARGET_TOP_WIDTH / 2, TARGET_HEIGHT / 2],
        [-TARGET_BOTTOM_WIDTH / 2, -TARGET_HEIGHT / 2],
        [TARGET_BOTTOM_WIDTH / 2, -TARGET_HEIGHT / 2],
        [TARGET_TOP_WIDTH / 2, TARGET_HEIGHT / 2]
    ]

    def __init__(self, calib_file):
        super().__init__('goalfinder', camera='front', finder_id=1.0, exposure=1)

        # Color threshold values, in HSV space
        self.low_limit_hsv = numpy.array((65, 75, 75), dtype=numpy.uint8)
        self.high_limit_hsv = numpy.array((100, 255, 255), dtype=numpy.uint8)

        # pixel area of the bounding rectangle - just used to remove stupidly small regions
        self.contour_min_area = 80

        # Allowed "error" in the perimeter when fitting using approxPolyDP (in quad_fit)
        self.approx_polydp_error = 0.06     # TODO: experiment with this starting with very small and going larger

        # ratio of height to width of one retroreflective strip
        self.height_width_ratio = GoalFinder2020.TARGET_HEIGHT / GoalFinder2020.TARGET_TOP_WIDTH

        # camera mount angle (radians)
        # NOTE: not sure if this should be positive or negative
        self.tilt_angle = math.radians(-7.5)

        self.hsv_frame = None
        self.threshold_frame = None

        # DEBUG values
        self.top_contours = None
        self.target_locations = None

        # output results
        self.target_contours = None

        if calib_file:
            with open(calib_file) as f:
                json_data = json.load(f)
                self.cameraMatrix = numpy.array(json_data["camera_matrix"])
                self.distortionMatrix = numpy.array(json_data["distortion"])

        self.outer_corners = []

        return

    def set_color_thresholds(self, hue_low, hue_high, sat_low, sat_high, val_low, val_high):
        self.low_limit_hsv = numpy.array((hue_low, sat_low, val_low), dtype=numpy.uint8)
        self.high_limit_hsv = numpy.array((hue_high, sat_high, val_high), dtype=numpy.uint8)
        return

    @staticmethod
    def get_outer_corners(cnt):
        '''Return the outer four corners of a contour'''

        return sorted(cnt, key=lambda x: x[0])  # Sort by x value of cnr in increasing value

    def preallocate_arrays(self, shape):
        '''Pre-allocate work arrays to save time'''

        self.hsv_frame = numpy.empty(shape=shape, dtype=numpy.uint8)
        # threshold_fame is grey, so only 2 dimensions
        self.threshold_frame = numpy.empty(shape=shape[:2], dtype=numpy.uint8)
        return

    def process_image(self, camera_frame):
        '''Main image processing routine'''

        self.target_contour = None

        # DEBUG values; clear any values from previous image
        self.top_contours = None
        self.outer_corners = []

        shape = camera_frame.shape
        if self.hsv_frame is None or self.hsv_frame.shape != shape:
            self.preallocate_arrays(shape)

        self.hsv_frame = cv2.cvtColor(camera_frame, cv2.COLOR_BGR2HSV, dst=self.hsv_frame)
        self.threshold_frame = cv2.inRange(self.hsv_frame, self.low_limit_hsv, self.high_limit_hsv,
                                           dst=self.threshold_frame)

        # OpenCV 3 returns 3 parameters!
        # Only need the contours variable
        _, contours, _ = cv2.findContours(self.threshold_frame, cv2.RETR_EXTERNAL, cv2.CHAIN_APPROX_SIMPLE)

        contour_list = []
        for c in contours:
            center, widths = GoalFinder2020.contour_center_width(c)
            area = widths[0] * widths[1]
            if area > self.contour_min_area:        # area cut
                contour_list.append({'contour': c, 'center': center, 'widths': widths, 'area': area})

        # Sort the list of contours from biggest area to smallest
        contour_list.sort(key=lambda c: c['area'], reverse=True)

        # DEBUG
        self.top_contours = [x['contour'] for x in contour_list]

        # try only the 5 biggest regions at most
        for candidate_index in range(min(5, len(contour_list))):
            self.target_contour = self.test_candidate_contour(contour_list[candidate_index], shape)
            if self.target_contour is not None:
                break

        # if self.target_contour is not None:
        #     # The target was found. Convert to real world co-ordinates.

        #     cnt = numpy.squeeze(self.target_contour).tolist()

        #     # Need to convert the contour (integer) into a matrix of corners (float; all 4 outside cnrs)

        #     # Important to get the corners in the right order, ***matching the real world ones***
        #     # Remember that y in the image increases *down*
        #     self.outer_corners = GoalFinder2020.get_outer_corners(cnt)

        #     print("Outside corners: ", self.outer_corners)
        #     print("Real World target_coords: ", self.real_world_coordinates)

        #     retval, rvec, tvec = cv2.solvePnP(self.real_world_coordinates, self.outer_corners,
        #                                       self.cameraMatrix, self.distortionMatrix)
        #     if retval:
        #         result = [1.0, self.finder_id, ]
        #         result.extend(self.compute_output_values(rvec, tvec))
        #         return result

        # no target found. Return "failure"
        return [0.0, self.finder_id, 0.0, 0.0, 0.0]

    def prepare_output_image(self, input_frame):
        '''Prepare output image for drive station. Draw the found target contour.'''

        output_frame = input_frame.copy()

        #if self.top_contours:
        #   cv2.drawContours(output_frame, self.top_contours, -1, (0, 0, 255), 2)

        for cnr in self.outer_corners:
            cv2.circle(output_frame, (cnr[0], cnr[1]), 2, (0, 255, 0), -1, lineType=8, shift=0)

        # for loc in self.target_locations:
        #     cv2.drawMarker(output_frame, loc, (0, 255, 255), cv2.MARKER_TILTED_CROSS, 15, 3)

        if self.target_contour is not None:
            cv2.drawContours(output_frame, [self.target_contour], -1, (255, 0, 0), 1)

        return output_frame

    def test_candidate_contour(self, candidate, shape):
        '''Determine the true target contour out of potential candidates'''

        # cand_width = candidate['widths'][0]
        # cand_height = candidate['widths'][1]

        # TODO: make addition cuts here

        hull = cv2.convexHull(candidate['contour'])

        with CodeTimer("convex_polygon_fit"):
            contour = polygon_fit.convex_polygon_fit(hull, 4)

        # with CodeTimer("hough_fit"):
        #     contour = hough_fit.hough_fit(hull, shape, nsides=4)

        if contour is not None and len(contour) == 4:
            return contour

        return None

    def compute_output_values(self, rvec, tvec):
        '''Compute the necessary output distance and angles'''

        # The tilt angle only affects the distance and angle1 calcs

        x = tvec[0][0]
        z = math.sin(self.tilt_angle) * tvec[1][0] + math.cos(self.tilt_angle) * tvec[2][0]

        # distance in the horizontal plane between camera and target
        distance = math.sqrt(x**2 + z**2)

        # horizontal angle between camera center line and target
        angle1 = math.atan2(x, z)

        rot, _ = cv2.Rodrigues(rvec)
        rot_inv = rot.transpose()
        pzero_world = numpy.matmul(rot_inv, -tvec)
        angle2 = math.atan2(pzero_world[0][0], pzero_world[2][0])

        return distance, angle1, angle2


<<<<<<< HEAD
def process_files(line_finder, input_files, output_dir):
    '''Process the files and output the marked up image'''
    import os.path

    for image_file in input_files:
        # print()
        # print(image_file)
        bgr_frame = cv2.imread(image_file)
        result = line_finder.process_image(bgr_frame)
        print(image_file, result[0], result[1], result[2], math.degrees(result[3]), math.degrees(result[4]))

        bgr_frame = line_finder.prepare_output_image(bgr_frame)

        outfile = os.path.join(output_dir, os.path.basename(image_file))
        # print('{} -> {}'.format(image_file, outfile))
        cv2.imwrite(outfile, bgr_frame)

        # cv2.imshow("Window", bgr_frame)
        # q = cv2.waitKey(-1) & 0xFF
        # if q == ord('q'):
        #     break
    return


def time_processing(cube_processor, input_files):
    '''Time the processing of the test files'''

    from codetimer import CodeTimer
    from time import time

    startt = time()

    cnt = 0

    # Loop 100x over the files. This is needed to make it long enough
    #  to get reasonable statistics. If we have 100s of files, we could reduce this.
    # Need the total time to be many seconds so that the timing resolution is good.
    for _ in range(100):
        for image_file in input_files:
            with CodeTimer("Read Image"):
                bgr_frame = cv2.imread(image_file)

            with CodeTimer("Main Processing"):
                cube_processor.process_image(bgr_frame)

            cnt += 1

    deltat = time() - startt

    print("{0} frames in {1:.3f} seconds = {2:.2f} msec/call, {3:.2f} FPS".format(
        cnt, deltat, 1000.0 * deltat / cnt, cnt / deltat))
    CodeTimer.output_timers()
    return


def main():
    '''Main routine'''
    import argparse

    parser = argparse.ArgumentParser(description='2019 rrtarget finder')
    parser.add_argument('--output_dir', help='Output directory for processed images')
    parser.add_argument('--time', action='store_true', help='Loop over files and time it')
    parser.add_argument('--calib_file', help='Calibration file')
    parser.add_argument('input_files', nargs='+', help='input files')

    args = parser.parse_args()

    rrtarget_finder = GoalFinder2020(args.calib_file)

    if args.output_dir is not None:
        process_files(rrtarget_finder, args.input_files, args.output_dir)
    elif args.time:
        time_processing(rrtarget_finder, args.input_files)

    return


=======
>>>>>>> 02d62e2d
# Main routine
# This is for development/testing without running the whole server
if __name__ == '__main__':
    main(GoalFinder2020)<|MERGE_RESOLUTION|>--- conflicted
+++ resolved
@@ -7,13 +7,11 @@
 import json
 import math
 
-<<<<<<< HEAD
+from genericfinder import GenericFinder, main
+
 import polygon_fit
 import hough_fit
 from codetimer import CodeTimer
-=======
-from genericfinder import GenericFinder, main
->>>>>>> 02d62e2d
 
 
 class GoalFinder2020(GenericFinder):
@@ -220,86 +218,6 @@
         return distance, angle1, angle2
 
 
-<<<<<<< HEAD
-def process_files(line_finder, input_files, output_dir):
-    '''Process the files and output the marked up image'''
-    import os.path
-
-    for image_file in input_files:
-        # print()
-        # print(image_file)
-        bgr_frame = cv2.imread(image_file)
-        result = line_finder.process_image(bgr_frame)
-        print(image_file, result[0], result[1], result[2], math.degrees(result[3]), math.degrees(result[4]))
-
-        bgr_frame = line_finder.prepare_output_image(bgr_frame)
-
-        outfile = os.path.join(output_dir, os.path.basename(image_file))
-        # print('{} -> {}'.format(image_file, outfile))
-        cv2.imwrite(outfile, bgr_frame)
-
-        # cv2.imshow("Window", bgr_frame)
-        # q = cv2.waitKey(-1) & 0xFF
-        # if q == ord('q'):
-        #     break
-    return
-
-
-def time_processing(cube_processor, input_files):
-    '''Time the processing of the test files'''
-
-    from codetimer import CodeTimer
-    from time import time
-
-    startt = time()
-
-    cnt = 0
-
-    # Loop 100x over the files. This is needed to make it long enough
-    #  to get reasonable statistics. If we have 100s of files, we could reduce this.
-    # Need the total time to be many seconds so that the timing resolution is good.
-    for _ in range(100):
-        for image_file in input_files:
-            with CodeTimer("Read Image"):
-                bgr_frame = cv2.imread(image_file)
-
-            with CodeTimer("Main Processing"):
-                cube_processor.process_image(bgr_frame)
-
-            cnt += 1
-
-    deltat = time() - startt
-
-    print("{0} frames in {1:.3f} seconds = {2:.2f} msec/call, {3:.2f} FPS".format(
-        cnt, deltat, 1000.0 * deltat / cnt, cnt / deltat))
-    CodeTimer.output_timers()
-    return
-
-
-def main():
-    '''Main routine'''
-    import argparse
-
-    parser = argparse.ArgumentParser(description='2019 rrtarget finder')
-    parser.add_argument('--output_dir', help='Output directory for processed images')
-    parser.add_argument('--time', action='store_true', help='Loop over files and time it')
-    parser.add_argument('--calib_file', help='Calibration file')
-    parser.add_argument('input_files', nargs='+', help='input files')
-
-    args = parser.parse_args()
-
-    rrtarget_finder = GoalFinder2020(args.calib_file)
-
-    if args.output_dir is not None:
-        process_files(rrtarget_finder, args.input_files, args.output_dir)
-    elif args.time:
-        time_processing(rrtarget_finder, args.input_files)
-
-    return
-
-
-=======
->>>>>>> 02d62e2d
 # Main routine
 # This is for development/testing without running the whole server
 if __name__ == '__main__':
