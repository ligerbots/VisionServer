#!/usr/bin/env python3

import cv2
import numpy
import json
import math


class GoalFinder2020(object):
    '''Find high goal target for Infinite Recharge 2020'''

    # real world dimensions of the goal target
    # These are the full dimensions around both strips
    TARGET_STRIP_LENGTH = 19.625    # inches
    TARGET_HEIGHT = 17.0            # inches
    TARGET_TOP_WIDTH = 39.25        # inches
    TARGET_BOTTOM_WIDTH = math.acos(TARGET_HEIGHT / TARGET_STRIP_LENGTH)

    # [0, 0] is center of the quadrilateral drawn around the high goal target
    # [top_left, bottom_left, bottom_right, top_right]
    real_world_coordinates = [
        [-TARGET_TOP_WIDTH / 2, TARGET_HEIGHT / 2],
        [-TARGET_BOTTOM_WIDTH / 2, -TARGET_HEIGHT / 2],
        [TARGET_BOTTOM_WIDTH / 2, -TARGET_HEIGHT / 2],
        [TARGET_TOP_WIDTH / 2, TARGET_HEIGHT / 2]
    ]

    def __init__(self, calib_file):
        self.name = 'goalfinder'
        self.finder_id = 1.0
        self.camera = 'driver'      # TODO: change this
        self.exposure = 1

        # Color threshold values, in HSV space
        self.low_limit_hsv = numpy.array((65, 75, 135), dtype=numpy.uint8)
        self.high_limit_hsv = numpy.array((100, 255, 255), dtype=numpy.uint8)

        # pixel area of the bounding rectangle - just used to remove stupidly small regions
        self.contour_min_area = 80

        # Allowed "error" in the perimeter when fitting using approxPolyDP (in quad_fit)
        self.approx_polydp_error = 0.06     # TODO: experiment with this starting with very small and going larger
#0.06
        self.hull = None
        # ratio of height to width of one retroreflective strip
        self.height_width_ratio = GoalFinder2020.TARGET_HEIGHT / GoalFinder2020.TARGET_TOP_WIDTH

        # camera mount angle (radians)
        # NOTE: not sure if this should be positive or negative
        self.tilt_angle = math.radians(-7.5)

        self.hsv_frame = None
        self.threshold_frame = None

        # DEBUG values
        self.top_contours = None
        self.target_locations = None

        # output results
        self.target_contours = None

        if calib_file:
            with open(calib_file) as f:
                json_data = json.load(f)
                self.cameraMatrix = numpy.array(json_data["camera_matrix"])
                self.distortionMatrix = numpy.array(json_data["distortion"])

        self.outer_corners = []
        self.test_outer_corners=[];
        return

    def set_color_thresholds(self, hue_low, hue_high, sat_low, sat_high, val_low, val_high):
        self.low_limit_hsv = numpy.array((hue_low, sat_low, val_low), dtype=numpy.uint8)
        self.high_limit_hsv = numpy.array((hue_high, sat_high, val_high), dtype=numpy.uint8)
        return

    @staticmethod
    def contour_center_width(contour):
        '''Find boundingRect of contour, but return center and width/height'''

        x, y, w, h = cv2.boundingRect(contour)
        return (x + int(w / 2), y + int(h / 2)), (w, h)

    @staticmethod
    def quad_fit(contour, approx_dp_error):
        '''Simple polygon fit to contour with error related to perimeter'''

        peri = cv2.arcLength(contour, True)
        return cv2.approxPolyDP(contour, approx_dp_error * peri, True)

    @staticmethod
    def dot_product(ax, ay, bx, by):

        return (ax * bx) + (ay * by)

    def get_outer_corners(self, hull):
        '''Return the four true corners of a contour'''
        if(len(hull)<4):
            return None

        dps = []    #dot products
        for i in range(len(hull)):#for each hull point,
            prev_pt = hull[i - 1][0]
            pt = hull[i][0]
            next_pt = hull[(i + 1) % len(hull)][0]
            ax = (pt[0] - prev_pt[0])
            ay = (pt[1] - prev_pt[1])

            da=math.hypot(ax,ay)
            bx = (pt[0] - next_pt[0])
            by = (pt[1] - next_pt[1])
            db=math.hypot(bx,by)

            if(da>0):#Make sure non 0
                dps.append([i,#keep index for sorting later
                        GoalFinder2020.dot_product( ax,ay,bx,by) / da / db,#calculate dot prod with last
                        da,db#also get dist info
                       ])
        if(len(dps)<4):
            return None

        self.test_outer_corners=[]

        #group close points together
        max_group_dist=7

        nddps=[]
        curr_max_group=-1
        test_color=0;
        for i in range(len(dps)):
            if(dps[i][2]<max_group_dist or curr_max_group==-1):#
                if(dps[curr_max_group][1]<dps[i][1] or curr_max_group==-1):
                    curr_max_group=i
            else:
                nddps.append(dps[curr_max_group])
                curr_max_group=i
                test_color=i
            self.test_outer_corners.append([hull[dps[i][0]][0],test_color]);
        nddps.append(dps[curr_max_group])
        if(len(nddps)<4):
            return None
        if(nddps[0][2]<max_group_dist):#special case for first and last points
            if(nddps[0][1]<nddps[-1][1]):
                del nddps[0]
            else:
                del nddps[-1]
        if(len(nddps)<4):
            return None
        for i in range(len(nddps)):#redo dot prod calcs without close points
            prev_pt = hull[nddps[i - 1][0]][0]
            pt = hull[nddps[i][0]][0]
            next_pt = hull[nddps[(i + 1) % len(nddps)][0]][0]
            ax = (pt[0] - prev_pt[0])
            ay = (pt[1] - prev_pt[1])

            da=math.hypot(ax,ay)
            bx = (pt[0] - next_pt[0])
            by = (pt[1] - next_pt[1])
            db=math.hypot(bx,by)
            nddps[i][1]=GoalFinder2020.dot_product( ax,ay,bx,by) / da / db

        print("nddps",len(nddps),nddps)

        nddps.sort(key=lambda pt: pt[1], reverse=True) #sort it by max dot prod(=min angle)
        print("selected",nddps)

        pts = [numpy.concatenate([hull[pt[0]][0],[int(math.degrees(math.acos(pt[1]))),pt[0]]]) for pt in nddps[0:4]]

        print("pts",len(pts),pts)

        return pts

    def preallocate_arrays(self, shape):
        '''Pre-allocate work arrays to save time'''

        self.hsv_frame = numpy.empty(shape=shape, dtype=numpy.uint8)
        # threshold_fame is grey, so only 2 dimensions
        self.threshold_frame = numpy.empty(shape=shape[:2], dtype=numpy.uint8)
        return

    def process_image(self, camera_frame):
        '''Main image processing routine'''

        self.target_contour = None

        # DEBUG values; clear any values from previous image
        self.top_contours = None
        self.hull = None
        self.outer_corners = None

        shape = camera_frame.shape
        if self.hsv_frame is None or self.hsv_frame.shape != shape:
            self.preallocate_arrays(shape)

        self.hsv_frame = cv2.cvtColor(camera_frame, cv2.COLOR_BGR2HSV, dst=self.hsv_frame)
        self.threshold_frame = cv2.inRange(self.hsv_frame, self.low_limit_hsv, self.high_limit_hsv,
                                           dst=self.threshold_frame)

        # OpenCV 3 returns 3 parameters!
        # Only need the contours variable
        _, contours, _ = cv2.findContours(self.threshold_frame, cv2.RETR_EXTERNAL, cv2.CHAIN_APPROX_SIMPLE)

        contour_list = []
        for c in contours:
            center, widths = GoalFinder2020.contour_center_width(c)
            area = widths[0] * widths[1]
            if area > self.contour_min_area:        # area cut
                contour_list.append({'contour': c, 'center': center, 'widths': widths, 'area': area})

        # Sort the list of contours from biggest area to smallest
        contour_list.sort(key=lambda c: c['area'], reverse=True)

        # DEBUG
        self.top_contours = [x['contour'] for x in contour_list]

        # try only the 5 biggest regions at most
        for candidate_index in range(min(5, len(contour_list))):
            self.target_contour = self.test_candidate_contour(contour_list[candidate_index])
            if self.target_contour is not None:
                break

        # if self.target_contour is not None:
        #     # The target was found. Convert to real world co-ordinates.

        #     cnt = numpy.squeeze(self.target_contour).tolist()

        #     # Need to convert the contour (integer) into a matrix of corners (float; all 4 outside cnrs)

        #     # Important to get the corners in the right order, ***matching the real world ones***
        #     # Remember that y in the image increases *down*
        #     self.outer_corners = GoalFinder2020.get_outer_corners(cnt)

        #     print("Outside corners: ", self.outer_corners)
        #     print("Real World target_coords: ", self.real_world_coordinates)

        #     retval, rvec, tvec = cv2.solvePnP(self.real_world_coordinates, self.outer_corners,
        #                                       self.cameraMatrix, self.distortionMatrix)
        #     if retval:
        #         result = [1.0, self.finder_id, ]
        #         result.extend(self.compute_output_values(rvec, tvec))
        #         return result

        # no target found. Return "failure"
        return [0.0, self.finder_id, 0.0, 0.0, 0.0]

    def prepare_output_image(self, input_frame):
        '''Prepare output image for drive station. Draw the found target contour.'''

        output_frame = input_frame.copy()

        #if self.top_contours:
        #    cv2.drawContours(output_frame, self.top_contours, -1, (0, 0, 255), 2)
<<<<<<< HEAD

        #if self.target_contour is not None:
        #    cv2.drawContours(output_frame, [self.target_contour], -1, (255, 0, 0), 2)
=======
        
        if self.target_contour is not None:
            cv2.drawContours(output_frame, [self.target_contour], -1, (255, 0, 0), 2)
>>>>>>> b7748e93

        #if self.hull is not None:
        #    cv2.drawContours(output_frame, [self.hull], -1, (0, 255, 0), 2)

            for cnr in self.hull:
                cv2.circle(output_frame, (cnr[0][0], cnr[0][1]), 0, (0, 0, 255), -1, lineType=8, shift=0)
        if self.test_outer_corners is not None:
            for e in self.test_outer_corners:
                col=cv2.cvtColor(numpy.uint8([[[e[1]*12,255,255 ]]]), cv2.COLOR_HSV2RGB);
                cv2.circle(output_frame, (e[0][0], e[0][1]), 4, (int(col[0][0][0]),int(col[0][0][1]),int(col[0][0][2])), -1, lineType=8, shift=0)

        if self.outer_corners is not None:
            for i in range(len(self.outer_corners)):
                cv2.circle(output_frame, (self.outer_corners[i][0], self.outer_corners[i][1]), 3, (255, 255, 255), -1, lineType=8, shift=0)
                #cv2.putText(output_frame,str(self.outer_corners[i][2]), (self.outer_corners[i][0]-30, self.outer_corners[i][1]), 0, .4, (255,255,255))
                #cv2.putText(output_frame,str(self.outer_corners[i][3]), (self.outer_corners[i][0], self.outer_corners[i][1]), 0, .4, (200,200,200))

<<<<<<< HEAD
=======
        if self.target_contour is not None:
            for pt in self.target_contour:
                cv2.circle(output_frame, (pt[0][0], pt[0][1]), 4, (0, 255, 0), -1, lineType=8, shift=0)
           
>>>>>>> b7748e93

        # for loc in self.target_locations:
        #     cv2.drawMarker(output_frame, loc, (0, 255, 255), cv2.MARKER_TILTED_CROSS, 15, 3)

        return output_frame

    def test_candidate_contour(self, candidate):
        '''Determine the true target contour out of potential candidates'''

        # cand_width = candidate['widths'][0]
        # cand_height = candidate['widths'][1]

        # TODO: make addition cuts here
        self.hull = cv2.convexHull(candidate['contour'])
        #print("Hull fit: " + str(self.hull))
        #self.outer_corners = self.get_outer_corners(self.hull)
        contour = cv2.approxPolyDP(self.hull, 0.015 * cv2.arcLength(candidate['contour'], True), True)
        #contour = self.quad_fit(self.hull, self.approx_polydp_error)

        print('found', len(contour), 'sides')
        if len(contour) >= 4 or len(contour) <= 8:
            return contour

        return None

    def compute_output_values(self, rvec, tvec):
        '''Compute the necessary output distance and angles'''

        # The tilt angle only affects the distance and angle1 calcs

        x = tvec[0][0]
        z = math.sin(self.tilt_angle) * tvec[1][0] + math.cos(self.tilt_angle) * tvec[2][0]

        # distance in the horizontal plane between camera and target
        distance = math.sqrt(x**2 + z**2)

        # horizontal angle between camera center line and target
        angle1 = math.atan2(x, z)

        rot, _ = cv2.Rodrigues(rvec)
        rot_inv = rot.transpose()
        pzero_world = numpy.matmul(rot_inv, -tvec)
        angle2 = math.atan2(pzero_world[0][0], pzero_world[2][0])

        return distance, angle1, angle2


def process_files(line_finder, input_files, output_dir):
    '''Process the files and output the marked up image'''
    import os.path

    for image_file in input_files:
        # print()
        # print(image_file)
        bgr_frame = cv2.imread(image_file)
        result = line_finder.process_image(bgr_frame)
        print(image_file, result[0], result[1], result[2], math.degrees(result[3]), math.degrees(result[4]))

        bgr_frame = line_finder.prepare_output_image(bgr_frame)

        outfile = os.path.join(output_dir, os.path.basename(image_file))
        # print('{} -> {}'.format(image_file, outfile))
        cv2.imwrite(outfile, bgr_frame)

        # cv2.imshow("Window", bgr_frame)
        # q = cv2.waitKey(-1) & 0xFF
        # if q == ord('q'):
        #     break
    return


def time_processing(cube_processor, input_files):
    '''Time the processing of the test files'''

    from codetimer import CodeTimer
    from time import time

    startt = time()

    cnt = 0

    # Loop 100x over the files. This is needed to make it long enough
    #  to get reasonable statistics. If we have 100s of files, we could reduce this.
    # Need the total time to be many seconds so that the timing resolution is good.
    for _ in range(100):
        for image_file in input_files:
            with CodeTimer("Read Image"):
                bgr_frame = cv2.imread(image_file)

            with CodeTimer("Main Processing"):
                cube_processor.process_image(bgr_frame)

            cnt += 1

    deltat = time() - startt

    print("{0} frames in {1:.3f} seconds = {2:.2f} msec/call, {3:.2f} FPS".format(
        cnt, deltat, 1000.0 * deltat / cnt, cnt / deltat))
    CodeTimer.outputTimers()
    return


def main():
    '''Main routine'''
    import argparse

    parser = argparse.ArgumentParser(description='2019 rrtarget finder')
    parser.add_argument('--output_dir', help='Output directory for processed images')
    parser.add_argument('--time', action='store_true', help='Loop over files and time it')
    parser.add_argument('--calib_file', help='Calibration file')
    parser.add_argument('input_files', nargs='+', help='input files')

    args = parser.parse_args()

    rrtarget_finder = GoalFinder2020(args.calib_file)

    if args.output_dir is not None:
        process_files(rrtarget_finder, args.input_files, args.output_dir)
    elif args.time:
        time_processing(rrtarget_finder, args.input_files)

    return


# Main routine
# This is for development/testing
if __name__ == '__main__':
    main()<|MERGE_RESOLUTION|>--- conflicted
+++ resolved
@@ -159,14 +159,14 @@
             db=math.hypot(bx,by)
             nddps[i][1]=GoalFinder2020.dot_product( ax,ay,bx,by) / da / db
 
-        print("nddps",len(nddps),nddps)
+        #print("nddps",len(nddps),nddps)
 
         nddps.sort(key=lambda pt: pt[1], reverse=True) #sort it by max dot prod(=min angle)
-        print("selected",nddps)
-
-        pts = [numpy.concatenate([hull[pt[0]][0],[int(math.degrees(math.acos(pt[1]))),pt[0]]]) for pt in nddps[0:4]]
-
-        print("pts",len(pts),pts)
+        #print("selected",nddps)
+
+        pts = [numpy.concatenate([hull[pt[0]][0],[int(math.degrees(math.acos(pt[1]))),pt[0]]]) for pt in sorted(nddps[0:4], key=lambda pt: pt[0])]
+
+        #print("pts",len(pts),pts)
 
         return pts
 
@@ -250,25 +250,19 @@
 
         #if self.top_contours:
         #    cv2.drawContours(output_frame, self.top_contours, -1, (0, 0, 255), 2)
-<<<<<<< HEAD
-
-        #if self.target_contour is not None:
-        #    cv2.drawContours(output_frame, [self.target_contour], -1, (255, 0, 0), 2)
-=======
-        
+
         if self.target_contour is not None:
             cv2.drawContours(output_frame, [self.target_contour], -1, (255, 0, 0), 2)
->>>>>>> b7748e93
 
         #if self.hull is not None:
         #    cv2.drawContours(output_frame, [self.hull], -1, (0, 255, 0), 2)
 
-            for cnr in self.hull:
-                cv2.circle(output_frame, (cnr[0][0], cnr[0][1]), 0, (0, 0, 255), -1, lineType=8, shift=0)
+        #    for cnr in self.hull:
+        #        cv2.circle(output_frame, (cnr[0][0], cnr[0][1]), 0, (0, 0, 255), -1, lineType=8, shift=0)
         if self.test_outer_corners is not None:
             for e in self.test_outer_corners:
                 col=cv2.cvtColor(numpy.uint8([[[e[1]*12,255,255 ]]]), cv2.COLOR_HSV2RGB);
-                cv2.circle(output_frame, (e[0][0], e[0][1]), 4, (int(col[0][0][0]),int(col[0][0][1]),int(col[0][0][2])), -1, lineType=8, shift=0)
+                cv2.circle(output_frame, (e[0][0], e[0][1]), 3, (int(col[0][0][0]),int(col[0][0][1]),int(col[0][0][2])), -1, lineType=8, shift=0)
 
         if self.outer_corners is not None:
             for i in range(len(self.outer_corners)):
@@ -276,13 +270,10 @@
                 #cv2.putText(output_frame,str(self.outer_corners[i][2]), (self.outer_corners[i][0]-30, self.outer_corners[i][1]), 0, .4, (255,255,255))
                 #cv2.putText(output_frame,str(self.outer_corners[i][3]), (self.outer_corners[i][0], self.outer_corners[i][1]), 0, .4, (200,200,200))
 
-<<<<<<< HEAD
-=======
-        if self.target_contour is not None:
-            for pt in self.target_contour:
-                cv2.circle(output_frame, (pt[0][0], pt[0][1]), 4, (0, 255, 0), -1, lineType=8, shift=0)
-           
->>>>>>> b7748e93
+        #if self.target_contour is not None:
+        #    for pt in self.target_contour:
+        #        cv2.circle(output_frame, (pt[0][0], pt[0][1]), 4, (0, 255, 0), -1, lineType=8, shift=0)
+
 
         # for loc in self.target_locations:
         #     cv2.drawMarker(output_frame, loc, (0, 255, 255), cv2.MARKER_TILTED_CROSS, 15, 3)
@@ -298,13 +289,15 @@
         # TODO: make addition cuts here
         self.hull = cv2.convexHull(candidate['contour'])
         #print("Hull fit: " + str(self.hull))
-        #self.outer_corners = self.get_outer_corners(self.hull)
-        contour = cv2.approxPolyDP(self.hull, 0.015 * cv2.arcLength(candidate['contour'], True), True)
+        self.outer_corners = self.get_outer_corners(self.hull)
+        contour=numpy.array([[[pt[0],pt[1]]] for pt in self.outer_corners]);
+        return(contour)
+        #contour = cv2.approxPolyDP(self.hull, 0.015 * cv2.arcLength(candidate['contour'], True), True)
         #contour = self.quad_fit(self.hull, self.approx_polydp_error)
 
-        print('found', len(contour), 'sides')
-        if len(contour) >= 4 or len(contour) <= 8:
-            return contour
+        #print('found', len(contour), 'sides')
+        #if len(contour) >= 4 or len(contour) <= 8:
+        #    return contour
 
         return None
 
