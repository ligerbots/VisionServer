#!/usr/bin/env python3

# Vision finder to find the retro-reflective target around the goal

import cv2
import numpy
import json
import math

from genericfinder import GenericFinder, main
import hough_fit


class GoalFinder2020(GenericFinder):
    '''Find high goal target for Infinite Recharge 2020'''

    # real world dimensions of the goal target
    # These are the full dimensions around both strips
    TARGET_STRIP_LENGTH = 19.625    # inches
    TARGET_HEIGHT = 17.0            # inches@!
    TARGET_TOP_WIDTH = 39.25        # inches
    TARGET_BOTTOM_WIDTH = TARGET_TOP_WIDTH - 2*TARGET_STRIP_LENGTH*math.cos(math.radians(60))

    # [0, 0] is center of the quadrilateral drawn around the high goal target
    # [top_left, bottom_left, bottom_right, top_right]
    real_world_coordinates = [
        [-TARGET_TOP_WIDTH / 2, TARGET_HEIGHT / 2],
        [-TARGET_BOTTOM_WIDTH / 2, -TARGET_HEIGHT / 2],
        [TARGET_BOTTOM_WIDTH / 2, -TARGET_HEIGHT / 2],
        [TARGET_TOP_WIDTH / 2, TARGET_HEIGHT / 2]
    ]

    def __init__(self, calib_file):
        super().__init__('goalfinder', camera='front', finder_id=1.0, exposure=1)

        # Color threshold values, in HSV space
        self.low_limit_hsv = numpy.array((65, 75, 75), dtype=numpy.uint8)
        self.high_limit_hsv = numpy.array((100, 255, 255), dtype=numpy.uint8)

        # pixel area of the bounding rectangle - just used to remove stupidly small regions
        self.contour_min_area = 80

<<<<<<< HEAD
        # candidate cut thresholds
        self.min_dim_ratio = 1
        self.max_area_ratio = 0.25

        # Allowed "error" in the perimeter when fitting using approxPolyDP (in quad_fit)
        self.approx_polydp_error = 0.06     # TODO: experiment with this starting with very small and going larger

        self.hull = None
=======
>>>>>>> 8a42094e
        # ratio of height to width of one retroreflective strip
        self.height_width_ratio = GoalFinder2020.TARGET_HEIGHT / GoalFinder2020.TARGET_TOP_WIDTH

        # camera mount angle (radians)
        # NOTE: not sure if this should be positive or negative
        self.tilt_angle = math.radians(-7.5)

        self.hsv_frame = None
        self.threshold_frame = None

        # DEBUG values
        self.top_contours = None

        # output results
        self.target_contour = None

        if calib_file:
            with open(calib_file) as f:
                json_data = json.load(f)
                self.cameraMatrix = numpy.array(json_data["camera_matrix"])
                self.distortionMatrix = numpy.array(json_data["distortion"])

        self.outer_corners = []
        return

    def set_color_thresholds(self, hue_low, hue_high, sat_low, sat_high, val_low, val_high):
        self.low_limit_hsv = numpy.array((hue_low, sat_low, val_low), dtype=numpy.uint8)
        self.high_limit_hsv = numpy.array((hue_high, sat_high, val_high), dtype=numpy.uint8)
        return

    @staticmethod
    def get_outer_corners(cnt):
        '''Return the outer four corners of a contour'''

        return sorted(cnt, key=lambda x: x[0][0])  # Sort by x value of cnr in increasing value

    def preallocate_arrays(self, shape):
        '''Pre-allocate work arrays to save time'''

        self.hsv_frame = numpy.empty(shape=shape, dtype=numpy.uint8)
        # threshold_fame is grey, so only 2 dimensions
        self.threshold_frame = numpy.empty(shape=shape[:2], dtype=numpy.uint8)
        return

    def process_image(self, camera_frame):
        '''Main image processing routine'''

        self.target_contour = None

        # DEBUG values; clear any values from previous image
        self.top_contours = None
        self.outer_corners = None

        shape = camera_frame.shape
        if self.hsv_frame is None or self.hsv_frame.shape != shape:
            self.preallocate_arrays(shape)

        self.hsv_frame = cv2.cvtColor(camera_frame, cv2.COLOR_BGR2HSV, dst=self.hsv_frame)
        self.threshold_frame = cv2.inRange(self.hsv_frame, self.low_limit_hsv, self.high_limit_hsv,
                                           dst=self.threshold_frame)

        # OpenCV 3 returns 3 parameters!
        # Only need the contours variable
        _, contours, _ = cv2.findContours(self.threshold_frame, cv2.RETR_EXTERNAL, cv2.CHAIN_APPROX_SIMPLE)

        contour_list = []
        for c in contours:
            center, widths = GoalFinder2020.contour_center_width(c)
            area = widths[0] * widths[1]
            if area > self.contour_min_area:        # area cut
                contour_list.append({'contour': c, 'center': center, 'widths': widths, 'area': area})

        # Sort the list of contours from biggest area to smallest
        contour_list.sort(key=lambda c: c['area'], reverse=True)

        # DEBUG
        self.top_contours = [x['contour'] for x in contour_list]

        # try only the 5 biggest regions at most
        for candidate_index in range(min(5, len(contour_list))):
            self.target_contour = self.test_candidate_contour(contour_list[candidate_index], shape)
            if self.target_contour is not None:
                break

        # if self.target_contour is not None:
        #     # The target was found. Convert to real world co-ordinates.

        #     cnt = numpy.squeeze(self.target_contour).tolist()

        #     # Need to convert the contour (integer) into a matrix of corners (float; all 4 outside cnrs)

        #     # Important to get the corners in the right order, ***matching the real world ones***
        #     # Remember that y in the image increases *down*
        #     self.outer_corners = GoalFinder2020.get_outer_corners(cnt)

        #     print("Outside corners: ", self.outer_corners)
        #     print("Real World target_coords: ", self.real_world_coordinates)

        #     retval, rvec, tvec = cv2.solvePnP(self.real_world_coordinates, self.outer_corners,
        #                                       self.cameraMatrix, self.distortionMatrix)
        #     if retval:
        #         result = [1.0, self.finder_id, ]
        #         result.extend(self.compute_output_values(rvec, tvec))
        #         return result

        # no target found. Return "failure"
        return [0.0, self.finder_id, 0.0, 0.0, 0.0]

    def prepare_output_image(self, input_frame):
        '''Prepare output image for drive station. Draw the found target contour.'''

        output_frame = input_frame.copy()

        if self.top_contours:
            cv2.drawContours(output_frame, self.top_contours, -1, (0, 0, 255), 2)

        if self.target_contour is not None:
            cv2.drawContours(output_frame, [self.target_contour], -1, (255, 0, 0), 2)

        if self.outer_corners is not None:
            for i in range(len(self.outer_corners)):
                cv2.circle(output_frame, (self.outer_corners[i][0], self.outer_corners[i][1]), 3, (255, 255, 255), -1, lineType=8, shift=0)

        return output_frame

    def test_candidate_contour(self, candidate, shape):
        '''Determine the true target contour out of potential candidates'''

        cand_width = candidate['widths'][0]
        cand_height = candidate['widths'][1]

        cand_dim_ratio = cand_width / cand_height
        if cand_dim_ratio < self.min_dim_ratio:
            return None
        cand_area_ratio = cv2.contourArea(candidate["contour"]) / (cand_width * cand_height)
        if cand_area_ratio > self.max_area_ratio:
            return None

        # TODO: make addition cuts here
<<<<<<< HEAD
        self.hull = cv2.convexHull(candidate['contour'])
        #print("Hull fit: " + str(self.hull))
        # self.outer_corners = self.get_outer_corners(self.hull)
        # contour=numpy.array([[[pt[0],pt[1]]] for pt in self.outer_corners]);
        # return(contour)
        #contour = cv2.approxPolyDP(self.hull, 0.015 * cv2.arcLength(candidate['contour'], True), True)
        #contour = self.quad_fit(self.hull, self.approx_polydp_error)

        #print('found', len(contour), 'sides')
        #if len(contour) >= 4 or len(contour) <= 8:
        #    return contour
        return self.hull
=======

        hull = cv2.convexHull(candidate['contour'])

        approx = hough_fit.approxPolyDP_adaptive(hull, nsides=4)
        contour = hough_fit.hough_fit(hull, nsides=4, approx_fit=approx)

        if contour is not None and len(contour) == 4:
            return contour

        return None
>>>>>>> 8a42094e

    def compute_output_values(self, rvec, tvec):
        '''Compute the necessary output distance and angles'''

        # The tilt angle only affects the distance and angle1 calcs

        x = tvec[0][0]
        z = math.sin(self.tilt_angle) * tvec[1][0] + math.cos(self.tilt_angle) * tvec[2][0]

        # distance in the horizontal plane between camera and target
        distance = math.sqrt(x**2 + z**2)

        # horizontal angle between camera center line and target
        angle1 = math.atan2(x, z)

        rot, _ = cv2.Rodrigues(rvec)
        rot_inv = rot.transpose()
        pzero_world = numpy.matmul(rot_inv, -tvec)
        angle2 = math.atan2(pzero_world[0][0], pzero_world[2][0])

        return distance, angle1, angle2


# Main routine
# This is for development/testing without running the whole server
if __name__ == '__main__':
    main(GoalFinder2020)<|MERGE_RESOLUTION|>--- conflicted
+++ resolved
@@ -40,7 +40,7 @@
         # pixel area of the bounding rectangle - just used to remove stupidly small regions
         self.contour_min_area = 80
 
-<<<<<<< HEAD
+
         # candidate cut thresholds
         self.min_dim_ratio = 1
         self.max_area_ratio = 0.25
@@ -49,8 +49,6 @@
         self.approx_polydp_error = 0.06     # TODO: experiment with this starting with very small and going larger
 
         self.hull = None
-=======
->>>>>>> 8a42094e
         # ratio of height to width of one retroreflective strip
         self.height_width_ratio = GoalFinder2020.TARGET_HEIGHT / GoalFinder2020.TARGET_TOP_WIDTH
 
@@ -190,7 +188,6 @@
             return None
 
         # TODO: make addition cuts here
-<<<<<<< HEAD
         self.hull = cv2.convexHull(candidate['contour'])
         #print("Hull fit: " + str(self.hull))
         # self.outer_corners = self.get_outer_corners(self.hull)
@@ -203,18 +200,6 @@
         #if len(contour) >= 4 or len(contour) <= 8:
         #    return contour
         return self.hull
-=======
-
-        hull = cv2.convexHull(candidate['contour'])
-
-        approx = hough_fit.approxPolyDP_adaptive(hull, nsides=4)
-        contour = hough_fit.hough_fit(hull, nsides=4, approx_fit=approx)
-
-        if contour is not None and len(contour) == 4:
-            return contour
-
-        return None
->>>>>>> 8a42094e
 
     def compute_output_values(self, rvec, tvec):
         '''Compute the necessary output distance and angles'''
