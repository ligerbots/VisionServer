#!/usr/bin/env python3

# Vision finder to find the retro-reflective target around the goal

import cv2
import numpy
import json
import math

from genericfinder import GenericFinder, main

import polygon_fit
import hough_fit
from codetimer import CodeTimer


class GoalFinder2020(GenericFinder):
    '''Find high goal target for Infinite Recharge 2020'''

    # real world dimensions of the goal target
    # These are the full dimensions around both strips
    TARGET_STRIP_LENGTH = 19.625    # inches
    TARGET_HEIGHT = 17.0            # inches@!
    TARGET_TOP_WIDTH = 39.25        # inches
    TARGET_BOTTOM_WIDTH = math.acos(TARGET_HEIGHT / TARGET_STRIP_LENGTH)

    # [0, 0] is center of the quadrilateral drawn around the high goal target
    # [top_left, bottom_left, bottom_right, top_right]
    real_world_coordinates = [
        [-TARGET_TOP_WIDTH / 2, TARGET_HEIGHT / 2],
        [-TARGET_BOTTOM_WIDTH / 2, -TARGET_HEIGHT / 2],
        [TARGET_BOTTOM_WIDTH / 2, -TARGET_HEIGHT / 2],
        [TARGET_TOP_WIDTH / 2, TARGET_HEIGHT / 2]
    ]

    def __init__(self, calib_file):
        super().__init__('goalfinder', camera='front', finder_id=1.0, exposure=1)

        # Color threshold values, in HSV space
        self.low_limit_hsv = numpy.array((65, 75, 75), dtype=numpy.uint8)
        self.high_limit_hsv = numpy.array((100, 255, 255), dtype=numpy.uint8)

        # pixel area of the bounding rectangle - just used to remove stupidly small regions
        self.contour_min_area = 80

        # Allowed "error" in the perimeter when fitting using approxPolyDP (in quad_fit)
        self.approx_polydp_error = 0.06     # TODO: experiment with this starting with very small and going larger

        self.hull = None
        # ratio of height to width of one retroreflective strip
        self.height_width_ratio = GoalFinder2020.TARGET_HEIGHT / GoalFinder2020.TARGET_TOP_WIDTH

        # camera mount angle (radians)
        # NOTE: not sure if this should be positive or negative
        self.tilt_angle = math.radians(-7.5)

        self.hsv_frame = None
        self.threshold_frame = None

        # DEBUG values
        self.top_contours = None
        self.target_locations = None

        # output results
        self.target_contours = None

        if calib_file:
            with open(calib_file) as f:
                json_data = json.load(f)
                self.cameraMatrix = numpy.array(json_data["camera_matrix"])
                self.distortionMatrix = numpy.array(json_data["distortion"])

        self.outer_corners = []
        self.test_outer_corners=[];
        return

    def set_color_thresholds(self, hue_low, hue_high, sat_low, sat_high, val_low, val_high):
        self.low_limit_hsv = numpy.array((hue_low, sat_low, val_low), dtype=numpy.uint8)
        self.high_limit_hsv = numpy.array((hue_high, sat_high, val_high), dtype=numpy.uint8)
        return

    @staticmethod
    def get_outer_corners(cnt):
        '''Return the outer four corners of a contour'''

        return sorted(cnt, key=lambda x: x[0])  # Sort by x value of cnr in increasing value

    def preallocate_arrays(self, shape):
        '''Pre-allocate work arrays to save time'''

        self.hsv_frame = numpy.empty(shape=shape, dtype=numpy.uint8)
        # threshold_fame is grey, so only 2 dimensions
        self.threshold_frame = numpy.empty(shape=shape[:2], dtype=numpy.uint8)
        return

    def process_image(self, camera_frame):
        '''Main image processing routine'''

        self.target_contour = None

        # DEBUG values; clear any values from previous image
        self.top_contours = None
        self.hull = None
        self.outer_corners = None

        shape = camera_frame.shape
        if self.hsv_frame is None or self.hsv_frame.shape != shape:
            self.preallocate_arrays(shape)

        self.hsv_frame = cv2.cvtColor(camera_frame, cv2.COLOR_BGR2HSV, dst=self.hsv_frame)
        self.threshold_frame = cv2.inRange(self.hsv_frame, self.low_limit_hsv, self.high_limit_hsv,
                                           dst=self.threshold_frame)

        # OpenCV 3 returns 3 parameters!
        # Only need the contours variable
        _, contours, _ = cv2.findContours(self.threshold_frame, cv2.RETR_EXTERNAL, cv2.CHAIN_APPROX_SIMPLE)

        contour_list = []
        for c in contours:
            center, widths = GoalFinder2020.contour_center_width(c)
            area = widths[0] * widths[1]
            if area > self.contour_min_area:        # area cut
                contour_list.append({'contour': c, 'center': center, 'widths': widths, 'area': area})

        # Sort the list of contours from biggest area to smallest
        contour_list.sort(key=lambda c: c['area'], reverse=True)

        # DEBUG
        self.top_contours = [x['contour'] for x in contour_list]

        # try only the 5 biggest regions at most
        for candidate_index in range(min(5, len(contour_list))):
            self.target_contour = self.test_candidate_contour(contour_list[candidate_index], shape)
            if self.target_contour is not None:
                break

        # if self.target_contour is not None:
        #     # The target was found. Convert to real world co-ordinates.

        #     cnt = numpy.squeeze(self.target_contour).tolist()

        #     # Need to convert the contour (integer) into a matrix of corners (float; all 4 outside cnrs)

        #     # Important to get the corners in the right order, ***matching the real world ones***
        #     # Remember that y in the image increases *down*
        #     self.outer_corners = GoalFinder2020.get_outer_corners(cnt)

        #     print("Outside corners: ", self.outer_corners)
        #     print("Real World target_coords: ", self.real_world_coordinates)

        #     retval, rvec, tvec = cv2.solvePnP(self.real_world_coordinates, self.outer_corners,
        #                                       self.cameraMatrix, self.distortionMatrix)
        #     if retval:
        #         result = [1.0, self.finder_id, ]
        #         result.extend(self.compute_output_values(rvec, tvec))
        #         return result

        # no target found. Return "failure"
        return [0.0, self.finder_id, 0.0, 0.0, 0.0]

    def prepare_output_image(self, input_frame):
        '''Prepare output image for drive station. Draw the found target contour.'''

        output_frame = input_frame.copy()

        #if self.top_contours:
<<<<<<< HEAD
        #    cv2.drawContours(output_frame, self.top_contours, -1, (0, 0, 255), 2)

        if self.target_contour is not None:
            cv2.drawContours(output_frame, [self.target_contour], -1, (255, 0, 0), 2)

        #if self.hull is not None:
        #    cv2.drawContours(output_frame, [self.hull], -1, (0, 255, 0), 2)

        #    for cnr in self.hull:
        #        cv2.circle(output_frame, (cnr[0][0], cnr[0][1]), 0, (0, 0, 255), -1, lineType=8, shift=0)
        if self.test_outer_corners is not None:
            for e in self.test_outer_corners:
                col=cv2.cvtColor(numpy.uint8([[[e[1]*12,255,255 ]]]), cv2.COLOR_HSV2RGB);
                cv2.circle(output_frame, (e[0][0], e[0][1]), 3, (int(col[0][0][0]),int(col[0][0][1]),int(col[0][0][2])), -1, lineType=8, shift=0)

        if self.outer_corners is not None:
            for i in range(len(self.outer_corners)):
                cv2.circle(output_frame, (self.outer_corners[i][0], self.outer_corners[i][1]), 3, (255, 255, 255), -1, lineType=8, shift=0)
                #cv2.putText(output_frame,str(self.outer_corners[i][2]), (self.outer_corners[i][0]-30, self.outer_corners[i][1]), 0, .4, (255,255,255))
                #cv2.putText(output_frame,str(self.outer_corners[i][3]), (self.outer_corners[i][0], self.outer_corners[i][1]), 0, .4, (200,200,200))

        #if self.target_contour is not None:
        #    for pt in self.target_contour:
        #        cv2.circle(output_frame, (pt[0][0], pt[0][1]), 4, (0, 255, 0), -1, lineType=8, shift=0)
=======
        #   cv2.drawContours(output_frame, self.top_contours, -1, (0, 0, 255), 2)
>>>>>>> edd27899


        # for loc in self.target_locations:
        #     cv2.drawMarker(output_frame, loc, (0, 255, 255), cv2.MARKER_TILTED_CROSS, 15, 3)

<<<<<<< HEAD
=======
        if self.target_contour is not None:
            cv2.drawContours(output_frame, [self.target_contour], -1, (255, 0, 0), 1)

>>>>>>> edd27899
        return output_frame

    def test_candidate_contour(self, candidate, shape):
        '''Determine the true target contour out of potential candidates'''

        # cand_width = candidate['widths'][0]
        # cand_height = candidate['widths'][1]

        # TODO: make addition cuts here
<<<<<<< HEAD
        self.hull = cv2.convexHull(candidate['contour'])
        #print("Hull fit: " + str(self.hull))
        self.outer_corners = self.get_outer_corners(self.hull)
        contour=numpy.array([[[pt[0],pt[1]]] for pt in self.outer_corners]);
        return(contour)
        #contour = cv2.approxPolyDP(self.hull, 0.015 * cv2.arcLength(candidate['contour'], True), True)
        #contour = self.quad_fit(self.hull, self.approx_polydp_error)

        #print('found', len(contour), 'sides')
        #if len(contour) >= 4 or len(contour) <= 8:
        #    return contour
=======

        hull = cv2.convexHull(candidate['contour'])

        with CodeTimer("hough_fit"):
            approx = polygon_fit.approxPolyDP_adaptive(hull, nsides=4)
            contour = hough_fit.hough_fit(hull, nsides=4, approx_fit=approx)

        if contour is not None and len(contour) == 4:
            return contour
>>>>>>> edd27899

        return None

    def compute_output_values(self, rvec, tvec):
        '''Compute the necessary output distance and angles'''

        # The tilt angle only affects the distance and angle1 calcs

        x = tvec[0][0]
        z = math.sin(self.tilt_angle) * tvec[1][0] + math.cos(self.tilt_angle) * tvec[2][0]

        # distance in the horizontal plane between camera and target
        distance = math.sqrt(x**2 + z**2)

        # horizontal angle between camera center line and target
        angle1 = math.atan2(x, z)

        rot, _ = cv2.Rodrigues(rvec)
        rot_inv = rot.transpose()
        pzero_world = numpy.matmul(rot_inv, -tvec)
        angle2 = math.atan2(pzero_world[0][0], pzero_world[2][0])

        return distance, angle1, angle2


# Main routine
# This is for development/testing without running the whole server
if __name__ == '__main__':
    main(GoalFinder2020)<|MERGE_RESOLUTION|>--- conflicted
+++ resolved
@@ -8,10 +8,7 @@
 import math
 
 from genericfinder import GenericFinder, main
-
-import polygon_fit
 import hough_fit
-from codetimer import CodeTimer
 
 
 class GoalFinder2020(GenericFinder):
@@ -43,10 +40,6 @@
         # pixel area of the bounding rectangle - just used to remove stupidly small regions
         self.contour_min_area = 80
 
-        # Allowed "error" in the perimeter when fitting using approxPolyDP (in quad_fit)
-        self.approx_polydp_error = 0.06     # TODO: experiment with this starting with very small and going larger
-
-        self.hull = None
         # ratio of height to width of one retroreflective strip
         self.height_width_ratio = GoalFinder2020.TARGET_HEIGHT / GoalFinder2020.TARGET_TOP_WIDTH
 
@@ -59,10 +52,9 @@
 
         # DEBUG values
         self.top_contours = None
-        self.target_locations = None
 
         # output results
-        self.target_contours = None
+        self.target_contour = None
 
         if calib_file:
             with open(calib_file) as f:
@@ -71,7 +63,6 @@
                 self.distortionMatrix = numpy.array(json_data["distortion"])
 
         self.outer_corners = []
-        self.test_outer_corners=[];
         return
 
     def set_color_thresholds(self, hue_low, hue_high, sat_low, sat_high, val_low, val_high):
@@ -100,7 +91,6 @@
 
         # DEBUG values; clear any values from previous image
         self.top_contours = None
-        self.hull = None
         self.outer_corners = None
 
         shape = camera_frame.shape
@@ -163,46 +153,16 @@
 
         output_frame = input_frame.copy()
 
-        #if self.top_contours:
-<<<<<<< HEAD
-        #    cv2.drawContours(output_frame, self.top_contours, -1, (0, 0, 255), 2)
+        if self.top_contours:
+            cv2.drawContours(output_frame, self.top_contours, -1, (0, 0, 255), 2)
 
         if self.target_contour is not None:
             cv2.drawContours(output_frame, [self.target_contour], -1, (255, 0, 0), 2)
-
-        #if self.hull is not None:
-        #    cv2.drawContours(output_frame, [self.hull], -1, (0, 255, 0), 2)
-
-        #    for cnr in self.hull:
-        #        cv2.circle(output_frame, (cnr[0][0], cnr[0][1]), 0, (0, 0, 255), -1, lineType=8, shift=0)
-        if self.test_outer_corners is not None:
-            for e in self.test_outer_corners:
-                col=cv2.cvtColor(numpy.uint8([[[e[1]*12,255,255 ]]]), cv2.COLOR_HSV2RGB);
-                cv2.circle(output_frame, (e[0][0], e[0][1]), 3, (int(col[0][0][0]),int(col[0][0][1]),int(col[0][0][2])), -1, lineType=8, shift=0)
 
         if self.outer_corners is not None:
             for i in range(len(self.outer_corners)):
                 cv2.circle(output_frame, (self.outer_corners[i][0], self.outer_corners[i][1]), 3, (255, 255, 255), -1, lineType=8, shift=0)
-                #cv2.putText(output_frame,str(self.outer_corners[i][2]), (self.outer_corners[i][0]-30, self.outer_corners[i][1]), 0, .4, (255,255,255))
-                #cv2.putText(output_frame,str(self.outer_corners[i][3]), (self.outer_corners[i][0], self.outer_corners[i][1]), 0, .4, (200,200,200))
-
-        #if self.target_contour is not None:
-        #    for pt in self.target_contour:
-        #        cv2.circle(output_frame, (pt[0][0], pt[0][1]), 4, (0, 255, 0), -1, lineType=8, shift=0)
-=======
-        #   cv2.drawContours(output_frame, self.top_contours, -1, (0, 0, 255), 2)
->>>>>>> edd27899
-
-
-        # for loc in self.target_locations:
-        #     cv2.drawMarker(output_frame, loc, (0, 255, 255), cv2.MARKER_TILTED_CROSS, 15, 3)
-
-<<<<<<< HEAD
-=======
-        if self.target_contour is not None:
-            cv2.drawContours(output_frame, [self.target_contour], -1, (255, 0, 0), 1)
-
->>>>>>> edd27899
+
         return output_frame
 
     def test_candidate_contour(self, candidate, shape):
@@ -212,29 +172,14 @@
         # cand_height = candidate['widths'][1]
 
         # TODO: make addition cuts here
-<<<<<<< HEAD
-        self.hull = cv2.convexHull(candidate['contour'])
-        #print("Hull fit: " + str(self.hull))
-        self.outer_corners = self.get_outer_corners(self.hull)
-        contour=numpy.array([[[pt[0],pt[1]]] for pt in self.outer_corners]);
-        return(contour)
-        #contour = cv2.approxPolyDP(self.hull, 0.015 * cv2.arcLength(candidate['contour'], True), True)
-        #contour = self.quad_fit(self.hull, self.approx_polydp_error)
-
-        #print('found', len(contour), 'sides')
-        #if len(contour) >= 4 or len(contour) <= 8:
-        #    return contour
-=======
 
         hull = cv2.convexHull(candidate['contour'])
 
-        with CodeTimer("hough_fit"):
-            approx = polygon_fit.approxPolyDP_adaptive(hull, nsides=4)
-            contour = hough_fit.hough_fit(hull, nsides=4, approx_fit=approx)
+        approx = hough_fit.approxPolyDP_adaptive(hull, nsides=4)
+        contour = hough_fit.hough_fit(hull, nsides=4, approx_fit=approx)
 
         if contour is not None and len(contour) == 4:
             return contour
->>>>>>> edd27899
 
         return None
 
