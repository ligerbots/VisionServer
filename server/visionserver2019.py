#!/usr/bin/env python3

'''Vision server for 2019 Deep Space'''

import cv2
from networktables.util import ntproperty

from visionserver import VisionServer, main
from genericfinder import GenericFinder
from rrtargetfinder2019 import RRTargetFinder2019


class VisionServer2019(VisionServer):

    # Retro-reflective targer finding parameters

    # Color threshold values, in HSV space
    rrtarget_hue_low_limit = ntproperty('/SmartDashboard/vision/rrtarget/hue_low_limit', 65,
                                        doc='Hue low limit for thresholding (rrtarget mode)')
    rrtarget_hue_high_limit = ntproperty('/SmartDashboard/vision/rrtarget/hue_high_limit', 100,
                                         doc='Hue high limit for thresholding (rrtarget mode)')

    rrtarget_saturation_low_limit = ntproperty('/SmartDashboard/vision/rrtarget/saturation_low_limit', 75,
                                               doc='Saturation low limit for thresholding (rrtarget mode)')
    rrtarget_saturation_high_limit = ntproperty('/SmartDashboard/vision/rrtarget/saturation_high_limit', 255,
                                                doc='Saturation high limit for thresholding (rrtarget mode)')

    rrtarget_value_low_limit = ntproperty('/SmartDashboard/vision/rrtarget/value_low_limit', 135,
                                          doc='Value low limit for thresholding (rrtarget mode)')
    rrtarget_value_high_limit = ntproperty('/SmartDashboard/vision/rrtarget/value_high_limit', 255,
                                           doc='Value high limit for thresholding (rrtarget mode)')

    rrtarget_exposure = ntproperty('/SmartDashboard/vision/rrtarget/exposure', 0, doc='Camera exposure for rrtarget (0=auto)')

    def __init__(self, calib_file, test_mode=False):
        super().__init__(initial_mode='driver_target', test_mode=test_mode)

        self.camera_device_intake = '/dev/v4l/by-id/usb-046d_Logitech_Webcam_C930e_70E19A9E-video-index0'    # for driver and rrtarget processing
        self.camera_device_target = '/dev/v4l/by-id/usb-046d_Logitech_Webcam_C930e_DF7AF0BE-video-index0'    # for line and hatch processing

        self.add_cameras()

        self.generic_finder_target = GenericFinder("driver_target", "target")      # finder_id=1.0
        self.add_target_finder(self.generic_finder_target)                         # TODO make it a seperate finder to draw a line down the screen where
                                                                                   # the line at the bottom of the rocket will be

        self.generic_finder_intake = GenericFinder("driver_intake", "intake", finder_id=2.0, rotation=cv2.ROTATE_90_COUNTERCLOCKWISE)
        self.add_target_finder(self.generic_finder_intake)

        self.rrtarget_finder = RRTargetFinder2019(calib_file)       # finder_id=3.0
        self.add_target_finder(self.rrtarget_finder)

<<<<<<< HEAD
        self.rrtarget_finder_plain = RRTargetFinder2019(calib_file, name='rrtarget_plain', finder_id=4.0, stream_other_camera=False)
        self.add_target_finder(self.rrtarget_finder_plain)

=======
>>>>>>> 86fa9510
        self.update_parameters()

        # start in driver_intake mode to get cameras going. Will switch to 'driver_target' after 1 sec.
        self.switch_mode('driver_intake')
        return

    def update_parameters(self):
        '''Update processing parameters from NetworkTables values.
        Only do this on startup or if "tuning" is on, for efficiency'''

        # Make sure to add any additional created properties which should be changeable

        self.rrtarget_finder.set_color_thresholds(self.rrtarget_hue_low_limit, self.rrtarget_hue_high_limit,
                                                  self.rrtarget_saturation_low_limit, self.rrtarget_saturation_high_limit,
                                                  self.rrtarget_value_low_limit, self.rrtarget_value_high_limit)
        self.rrtarget_finder_plain.set_color_thresholds(self.rrtarget_hue_low_limit, self.rrtarget_hue_high_limit,
                                                        self.rrtarget_saturation_low_limit, self.rrtarget_saturation_high_limit,
                                                        self.rrtarget_value_low_limit, self.rrtarget_value_high_limit)
        return

    def add_cameras(self):
<<<<<<< HEAD
        '''add the cameras'''
=======
        '''Add the cameras'''
>>>>>>> 86fa9510

        self.add_camera('intake', self.camera_device_intake, True)
        self.add_camera('target', self.camera_device_target, False)
        return

    def mode_after_error(self):
        if self.active_mode == 'driver_intake':
            return 'driver_target'
        return 'driver_intake'


# Main routine
if __name__ == '__main__':
    main(VisionServer2019)<|MERGE_RESOLUTION|>--- conflicted
+++ resolved
@@ -50,12 +50,9 @@
         self.rrtarget_finder = RRTargetFinder2019(calib_file)       # finder_id=3.0
         self.add_target_finder(self.rrtarget_finder)
 
-<<<<<<< HEAD
         self.rrtarget_finder_plain = RRTargetFinder2019(calib_file, name='rrtarget_plain', finder_id=4.0, stream_other_camera=False)
         self.add_target_finder(self.rrtarget_finder_plain)
 
-=======
->>>>>>> 86fa9510
         self.update_parameters()
 
         # start in driver_intake mode to get cameras going. Will switch to 'driver_target' after 1 sec.
@@ -77,11 +74,7 @@
         return
 
     def add_cameras(self):
-<<<<<<< HEAD
-        '''add the cameras'''
-=======
         '''Add the cameras'''
->>>>>>> 86fa9510
 
         self.add_camera('intake', self.camera_device_intake, True)
         self.add_camera('target', self.camera_device_target, False)
