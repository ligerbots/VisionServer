--- conflicted
+++ resolved
@@ -255,20 +255,14 @@
                 else:
                     angle, distance = self.get_ball_values(self.bottomPoint[0], camera_frame.shape)
 
-<<<<<<< HEAD
         if(len(lowestpoints)>0):
             if len(lowestpoints)>1 and abs(lowestpoints[0][0][1]-lowestpoints[1][0][1])<20:
                 self.bottomPoint=[[int((lowestpoints[0][0][0]+lowestpoints[1][0][0])/2),int((lowestpoints[0][0][1]+lowestpoints[1][0][1])/2)]]
             else:
                 self.bottomPoint=lowestpoints[0]
-        
-        # return values: (success, cube or swipythtch, distance, angle, -- still deciding here?)
-=======
-                break
-                '''
+            
 
         # return values: (success, cube or switch, distance, angle, -- still deciding here?)
->>>>>>> e61d0ef3
         if distance is None or angle is None:
             return (0.0, self.finder_id, 0.0, 0.0, 0.0)
 
