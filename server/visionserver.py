--- conflicted
+++ resolved
@@ -179,16 +179,14 @@
         camera.setResolution(int(self.image_width), int(self.image_height))
         camera.setFPS(int(self.camera_fps))
 
-<<<<<<< HEAD
         # keep the camera open for faster switching
         camera.setConnectionStrategy(cscore.KeepOpen)
-=======
+
         # set the camera for no auto focus, focus at infinity
         # TODO: different cameras have different properties
         # NOTE: order does matter
         VisionServer.set_camera_property(camera, 'focus_auto', 0)
         VisionServer.set_camera_property(camera, 'focus_absolute', 0)
->>>>>>> 675bf37b
 
         mode = camera.getVideoMode()
         logging.info("camera '%s' pixel format = %s, %dx%d, %dFPS", name,
