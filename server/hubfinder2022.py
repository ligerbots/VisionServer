--- conflicted
+++ resolved
@@ -267,7 +267,6 @@
 
             self.midline_points = compute_midline(
                 nb.typed.List(position_filtered_contours), self.threshold_frame.shape[1], self.threshold_frame.shape[0])
-<<<<<<< HEAD
             midline_cv2 = np.array(self.midline_points, dtype=np.float32)[:,np.newaxis,:]
             midline_undistort_cv2 = cv2.undistortPoints(midline_cv2, self.cameraMatrix, self.distortionMatrix, P=self.cameraMatrix)
             midline_undistort = midline_undistort_cv2[:, 0, :]
@@ -310,10 +309,6 @@
                 self.ellipse = transformed_image[1:]
                 self.hub_point = top_point_hubplane
                 print("success")
-=======
-            if(self.top_point is None):
-                self.top_point = np.array([mcx, mcy])
->>>>>>> 93f34b23
         else:
             print("failed no. contours")
 
