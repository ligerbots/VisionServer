--- conflicted
+++ resolved
@@ -165,7 +165,7 @@
 
     def test_candidate_contour(self, candidate):
         '''Determine the true target contour out of potential candidates'''
-<<<<<<< HEAD
+
         cand_width = candidate['widths'][0]
         cand_height = candidate['widths'][1]
 
@@ -182,22 +182,6 @@
         contour = numpy.int0(cv2.boxPoints(cv2.minAreaRect(candidate['contour'])))
 
         if len(contour) == 4:
-=======
-
-        # cand_width = candidate['widths'][0]
-        # cand_height = candidate['widths'][1]
-
-        # TODO: make addition cuts here
-
-        # use the contour directly
-        # we probably don't need the hull??
-        input_contour = candidate['contour']
-
-        approx = numpy.int0(cv2.boxPoints(cv2.minAreaRect(input_contour)))
-        contour = hough_fit.hough_fit(input_contour, nsides=4, approx_fit=approx)
-
-        if contour is not None and len(contour) == 4:
->>>>>>> 8a42094e
             return contour
 
         return None
